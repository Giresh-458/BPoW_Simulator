# Byte-compiled / optimized / DLL files
__pycache__/
*.py[cod]
*$py.class

# C extensions
*.so

# Distribution / packaging
.Python
build/
develop-eggs/
dist/
downloads/
eggs/
.eggs/
lib/
lib64/
parts/
sdist/
var/
wheels/
pip-wheel-metadata/
share/python-wheels/
*.egg-info/
.installed.cfg
*.egg
MANIFEST

# PyInstaller
*.manifest
*.spec

# Installer logs
pip-log.txt
pip-delete-this-directory.txt

# Unit test / coverage reports
htmlcov/
.tox/
.nox/
.coverage
.coverage.*
.cache
nosetests.xml
coverage.xml
*.cover
*.py,cover
.hypothesis/
.pytest_cache/

# Translations
*.mo
*.pot

# Django stuff:
*.log
local_settings.py
db.sqlite3
db.sqlite3-journal

# Flask stuff:
instance/
.webassets-cache

# Scrapy stuff:
.scrapy

# Sphinx documentation
docs/_build/

# PyBuilder
target/

# Jupyter Notebook
.ipynb_checkpoints

# IPython
profile_default/
ipython_config.py

# pyenv
.python-version

# pipenv
Pipfile.lock

# PEP 582
__pypackages__/

# Celery stuff
celerybeat-schedule
celerybeat.pid

# SageMath parsed files
*.sage.py

# Environments
.env
.venv
env/
venv/
ENV/
env.bak/
venv.bak/

# Spyder project settings
.spyderproject
.spyproject

# Rope project settings
.ropeproject

# mkdocs documentation
/site

# mypy
.mypy_cache/
.dmypy.json
dmypy.json

# Pyre type checker
.pyre/

# Streamlit
.streamlit/

# virtual environment
<<<<<<< HEAD
.bpow/

tests/
DOCS/
=======
bpow/
checks/
>>>>>>> 44acaff3
<|MERGE_RESOLUTION|>--- conflicted
+++ resolved
@@ -126,12 +126,5 @@
 .streamlit/
 
 # virtual environment
-<<<<<<< HEAD
-.bpow/
-
-tests/
-DOCS/
-=======
 bpow/
-checks/
->>>>>>> 44acaff3
+checks/