"""
Block visualization renderer for the PoW simulator UI.
Provides HTML rendering for blockchain blocks as horizontal cards.
"""

from typing import List, Dict, Any
from datetime import datetime
from ui.helpers import short_hash

def render_blocks(blocks: List[Dict[str, Any]]) -> str:
    """
    Render a horizontal strip of block cards as HTML.
    
    Args:
        blocks: List of block dictionaries with fields:
                height, hash, prev_hash, nonce, miner_id, timestamp, accepted
    
    Returns:
        HTML string for rendering block cards
    """
    if not blocks:
        return "<p>No blocks to display</p>"
    
    html_parts = [
        """
        <div style="display: flex; overflow-x: auto; gap: 12px; padding: 15px; 
                    background: linear-gradient(135deg, #667eea 0%, #764ba2 100%); 
                    border-radius: 12px; 
                    margin: 10px 0;
                    box-shadow: inset 0 2px 10px rgba(0,0,0,0.2);">
        """
    ]
    
    for block in blocks:
        # Determine block status styling
        if block.get('accepted', True):
            border_color = "#28a745"  # Green for accepted
            status_text = "✅ Accepted"
            bg_color = "#d4edda"
            text_color = "#155724"  # Dark green text
        else:
            border_color = "#dc3545"  # Red for stale/rejected
            status_text = "❌ Stale"
            bg_color = "#f8d7da"
            text_color = "#721c24"  # Dark red text
        
        # Format timestamp
        timestamp = block.get('timestamp', 0)
        if isinstance(timestamp, (int, float)):
            try:
                dt = datetime.fromtimestamp(timestamp)
                time_str = dt.strftime("%H:%M:%S")
            except (ValueError, OSError):
                time_str = "Invalid"
        else:
            time_str = str(timestamp)
        
        # Create block card HTML with improved styling
        block_html = f"""
        <div style="
            min-width: 220px;
            max-width: 220px;
            padding: 16px; 
            border: 3px solid {border_color}; 
            border-radius: 12px; 
            background: linear-gradient(145deg, {bg_color}, {'#c3e6cb' if block.get('accepted', True) else '#f1b0b7'});
            box-shadow: 0 4px 8px rgba(0,0,0,0.15), 0 1px 3px rgba(0,0,0,0.1);
            font-family: 'Segoe UI', 'Courier New', monospace;
            font-size: 12px;
<<<<<<< HEAD
            color: #1a1a1a;
            transition: transform 0.2s ease;
        ">
            <div style="font-weight: bold; margin-bottom: 10px; color: #000; font-size: 16px; text-align: center; border-bottom: 2px solid {border_color}; padding-bottom: 6px;">
                🔗 Block #{block.get('height', '?')}
            </div>
            
            <div style="margin-bottom: 6px; color: #000;">
                <strong style="color: #000;">Hash:</strong><br>
                <code style="background: rgba(255,255,255,0.7); padding: 3px 6px; border-radius: 4px; color: #000; display: block; margin-top: 2px; font-size: 11px; border: 1px solid #ccc;">
                    {short_hash(block.get('hash', 'N/A'), 14)}
                </code>
            </div>
            
            <div style="margin-bottom: 6px; color: #000;">
                <strong style="color: #000;">Prev Hash:</strong><br>
                <code style="background: rgba(255,255,255,0.7); padding: 3px 6px; border-radius: 4px; color: #000; display: block; margin-top: 2px; font-size: 11px; border: 1px solid #ccc;">
                    {short_hash(block.get('prev_hash', 'N/A'), 10)}
                </code>
            </div>
            
            <div style="margin-bottom: 6px; color: #000;">
                <strong style="color: #000;">Nonce:</strong> <span style="color: #2c3e50; font-weight: 600;">{block.get('nonce', 'N/A')}</span>
            </div>
            
            <div style="margin-bottom: 6px; color: #000;">
                <strong style="color: #000;">Miner:</strong> <span style="color: #16537e; font-weight: 600;">{block.get('miner_id', 'N/A')}</span>
            </div>
            
            <div style="margin-bottom: 8px; color: #000;">
                <strong style="color: #000;">Time:</strong> <span style="color: #2c3e50;">{time_str}</span>
            </div>
            
            <div style="text-align: center; margin-top: 10px; font-weight: bold; padding: 6px; background: rgba(255,255,255,0.5); border-radius: 6px; color: #000;">
=======
            color: {text_color};
        ">
            <div style="font-weight: bold; margin-bottom: 8px; color: {text_color};">
                Block #{block.get('height', '?')}
            </div>
            
            <div style="margin-bottom: 4px; color: {text_color};">
                <strong>Hash:</strong><br>
                <code style="background: #fff; padding: 2px 4px; border-radius: 3px; color: #000;">
                    {short_hash(block.get('hash', 'N/A'), 12)}
                </code>
            </div>
            
            <div style="margin-bottom: 4px; color: {text_color};">
                <strong>Prev:</strong><br>
                <code style="background: #fff; padding: 2px 4px; border-radius: 3px; color: #000;">
                    {short_hash(block.get('prev_hash', 'N/A'), 8)}
                </code>
            </div>
            
            <div style="margin-bottom: 4px; color: {text_color};">
                <strong>Nonce:</strong> {block.get('nonce', 'N/A')}
            </div>
            
            <div style="margin-bottom: 4px; color: {text_color};">
                <strong>Miner:</strong> {block.get('miner_id', 'N/A')}
            </div>
            
            <div style="margin-bottom: 4px; color: {text_color};">
                <strong>Time:</strong> {time_str}
            </div>
            
            <div style="text-align: center; margin-top: 8px; font-weight: bold; color: {text_color};">
>>>>>>> 44acaff3
                {status_text}
            </div>
        </div>
        """
        
        html_parts.append(block_html)
    
    html_parts.append("</div>")
    
    return "".join(html_parts)<|MERGE_RESOLUTION|>--- conflicted
+++ resolved
@@ -67,42 +67,6 @@
             box-shadow: 0 4px 8px rgba(0,0,0,0.15), 0 1px 3px rgba(0,0,0,0.1);
             font-family: 'Segoe UI', 'Courier New', monospace;
             font-size: 12px;
-<<<<<<< HEAD
-            color: #1a1a1a;
-            transition: transform 0.2s ease;
-        ">
-            <div style="font-weight: bold; margin-bottom: 10px; color: #000; font-size: 16px; text-align: center; border-bottom: 2px solid {border_color}; padding-bottom: 6px;">
-                🔗 Block #{block.get('height', '?')}
-            </div>
-            
-            <div style="margin-bottom: 6px; color: #000;">
-                <strong style="color: #000;">Hash:</strong><br>
-                <code style="background: rgba(255,255,255,0.7); padding: 3px 6px; border-radius: 4px; color: #000; display: block; margin-top: 2px; font-size: 11px; border: 1px solid #ccc;">
-                    {short_hash(block.get('hash', 'N/A'), 14)}
-                </code>
-            </div>
-            
-            <div style="margin-bottom: 6px; color: #000;">
-                <strong style="color: #000;">Prev Hash:</strong><br>
-                <code style="background: rgba(255,255,255,0.7); padding: 3px 6px; border-radius: 4px; color: #000; display: block; margin-top: 2px; font-size: 11px; border: 1px solid #ccc;">
-                    {short_hash(block.get('prev_hash', 'N/A'), 10)}
-                </code>
-            </div>
-            
-            <div style="margin-bottom: 6px; color: #000;">
-                <strong style="color: #000;">Nonce:</strong> <span style="color: #2c3e50; font-weight: 600;">{block.get('nonce', 'N/A')}</span>
-            </div>
-            
-            <div style="margin-bottom: 6px; color: #000;">
-                <strong style="color: #000;">Miner:</strong> <span style="color: #16537e; font-weight: 600;">{block.get('miner_id', 'N/A')}</span>
-            </div>
-            
-            <div style="margin-bottom: 8px; color: #000;">
-                <strong style="color: #000;">Time:</strong> <span style="color: #2c3e50;">{time_str}</span>
-            </div>
-            
-            <div style="text-align: center; margin-top: 10px; font-weight: bold; padding: 6px; background: rgba(255,255,255,0.5); border-radius: 6px; color: #000;">
-=======
             color: {text_color};
         ">
             <div style="font-weight: bold; margin-bottom: 8px; color: {text_color};">
@@ -136,7 +100,6 @@
             </div>
             
             <div style="text-align: center; margin-top: 8px; font-weight: bold; color: {text_color};">
->>>>>>> 44acaff3
                 {status_text}
             </div>
         </div>
